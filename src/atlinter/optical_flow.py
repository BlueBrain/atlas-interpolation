--- conflicted
+++ resolved
@@ -430,12 +430,8 @@
             Entire gene volume. Array of shape of the volume ``GeneDataset``.
         """
         volume_shape = self.gene_volume.shape
-<<<<<<< HEAD
-        volume = np.zeros(volume_shape)
         logger.info(f"Start predicting the volume of shape {volume_shape}")
-=======
         volume = np.zeros(volume_shape, dtype="float32")
->>>>>>> 88d74f41
 
         logger.info("Populate the volume with interpolation predictions")
         # Populate the volume
